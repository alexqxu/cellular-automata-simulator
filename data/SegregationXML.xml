--- conflicted
+++ resolved
@@ -41,17 +41,6 @@
     </ConfigInfo>
 
     <Cells>
-<<<<<<< HEAD
-        <Row numbr = "0">
-            <Cell>1</Cell>
-            <Cell>1</Cell>
-            <Cell>0</Cell>
-            <Cell>0</Cell>
-            <Cell>1</Cell>
-            <Cell>1</Cell>
-        </Row>
-        <Row numbr = "1">
-=======
         <Row numbr = "1">
             <Cell>1</Cell>
             <Cell>2</Cell>
@@ -62,32 +51,23 @@
         </Row>
         <Row numbr = "2">
             <Cell>2</Cell>
->>>>>>> 94451c1b
             <Cell>1</Cell>
             <Cell>2</Cell>
             <Cell>1</Cell>
         </Row>
-        <Row numbr = "2">
+        <Row numbr = "3">
             <Cell>1</Cell>
             <Cell>2</Cell>
             <Cell>1</Cell>
         </Row>
-<<<<<<< HEAD
-        <Row numbr = "3">
-=======
         <Row numbr = "4">
             <Cell>2</Cell>
->>>>>>> 94451c1b
             <Cell>1</Cell>
             <Cell>2</Cell>
         </Row>
-<<<<<<< HEAD
-        <Row numbr = "4">
-=======
         <Row numbr = "5">
             <Cell>1</Cell>
             <Cell>2</Cell>
->>>>>>> 94451c1b
             <Cell>1</Cell>
         </Row>
     </Cells>
