package cellsociety;

import java.util.ArrayList;
import java.util.LinkedList;
import java.util.Random;
import javafx.scene.paint.Color;

public class WaTorCell extends Cell {

  public static final String FISH_BREED_TIME = "fishBreedTime";
  public static final String SHARK_BREED_TIME = "sharkBreedTime";
  public static final String FISH_FEED_ENERGY = "fishFeedEnergy";
  public static final String SHARK_START_ENERGY = "sharkStartEnergy";
  private double reproductionTimer;
  private double energy;
  private WaTorCell movedTo;

  public WaTorCell() {
    super();
    setStateColor(0, Color.BLUE); //Water
    setStateColor(1, Color.GREEN); //Fish
    setStateColor(2, Color.YELLOW); //Shark
  }
<<<<<<< HEAD

  @Override
  protected void setParams() {
    params = new String[]{FISH_BREED_TIME, SHARK_BREED_TIME, FISH_FEED_ENERGY, SHARK_START_ENERGY};
  }

  @Override
  void planUpdate(Cell[] neighbors, LinkedList<Cell> updatedQueue) {
      if (!updatedQueue.contains(this)) {
          return;
      }
=======

  @Override
  protected void setParams() {
    params = new String[]{FISH_BREED_TIME, SHARK_BREED_TIME, FISH_FEED_ENERGY, SHARK_START_ENERGY};
  }

  @Override
  void planUpdate(Cell[] neighbors, LinkedList<Cell> updatedQueue) {
    if (!updatedQueue.contains(this)) {
      return;
    }
>>>>>>> d9835677
    updatedQueue.remove(this);
    ArrayList<Cell> open = new ArrayList<>();
    ArrayList<Cell> fish = new ArrayList<>();
    for (int i = 0; i < neighbors.length; i += 2) {
<<<<<<< HEAD
        if (neighbors[i].getState() == 0) {
            open.add(neighbors[i]);
        }
        if (neighbors[i].getState() == 1) {
            fish.add(neighbors[i]);
        }
=======
      if (neighbors[i].getState() == 0) {
        open.add(neighbors[i]);
      }
      if (neighbors[i].getState() == 1) {
        fish.add(neighbors[i]);
      }
>>>>>>> d9835677
    }
    reproductionTimer--;
    if (state == 1) {
      fishPlanUpdate(updatedQueue, open);
    }
    if (state == 2) {
      if (--energy <= 0) {
        nextState = 0;
        return;
      }
      sharkPlanUpdate(updatedQueue, open, fish);
    }
<<<<<<< HEAD
      if (state == 0 && nextState == -1) {
          nextState = 0;
      }
=======
    if (state == 0 && nextState == -1) {
      nextState = 0;
    }
>>>>>>> d9835677
  }

  private void sharkPlanUpdate(LinkedList<Cell> updatedQueue, ArrayList<Cell> open,
      ArrayList<Cell> fish) {
    Random rand = new Random();
    if (fish.size() > 0 || open.size() > 0) {
      if (fish.size() > 0) {
        int nextLoc = rand.nextInt(fish.size());
        movedTo = (WaTorCell) fish.get(nextLoc);
      } else {
        int nextLoc = rand.nextInt(open.size());
        movedTo = (WaTorCell) open.get(nextLoc);
      }
      updatedQueue.remove(movedTo);
      if (movedTo.nextState > 1) {
        nextState = state;
        return;
      }
      if (movedTo.state == 1) {
        energy += getParam(FISH_FEED_ENERGY);
      }
      swap(this, movedTo);
      this.nextState = 0;
      if (movedTo.reproductionTimer <= 0) {
        nextState = 2;
        energy = getParam(SHARK_START_ENERGY);
        reproductionTimer = getParam(SHARK_BREED_TIME);
        movedTo.reproductionTimer = getParam(SHARK_START_ENERGY);
      }
      return;
    }
    nextState = 2;
  }

  private void fishPlanUpdate(LinkedList<Cell> updatedQueue, ArrayList<Cell> open) {
    Random rand = new Random();
    if (open.size() > 0) {
      int nextLoc = rand.nextInt(open.size());
      movedTo = (WaTorCell) open.get(nextLoc);
      updatedQueue.remove(movedTo);
      if (movedTo.nextState > 0) {
        nextState = state;
        return;
      }
      swap(movedTo, this);
      if (movedTo.reproductionTimer <= 0) {
        nextState = 1;
        movedTo.nextState = 1;
        reproductionTimer = getParam(FISH_BREED_TIME);
        movedTo.reproductionTimer = getParam(FISH_BREED_TIME);
      }
      return;
    }
    nextState = 1;
  }

  @Override
  public void update() {
    super.update();
    movedTo = null;
    nextState = -1;
  }

  private void swap(WaTorCell a, WaTorCell b) {
    WaTorCell temp = new WaTorCell();
    temp.reproductionTimer = a.reproductionTimer;
    temp.energy = a.energy;
    a.reproductionTimer = b.reproductionTimer;
    a.energy = b.energy;
    b.reproductionTimer = temp.reproductionTimer;
    b.energy = temp.energy;

    a.nextState = b.state;
    b.nextState = a.state;
  }

  @Override
  public boolean isEmpty() {
    return true;
  }

  @Override
  public void setState(int stat) {
    super.setState(stat);
    if (stat == 1) {
      reproductionTimer = getParam(FISH_BREED_TIME);
    }
    if (stat == 2) {
      energy = getParam(SHARK_START_ENERGY);
      reproductionTimer = getParam(SHARK_BREED_TIME);
    }
  }
}<|MERGE_RESOLUTION|>--- conflicted
+++ resolved
@@ -21,19 +21,6 @@
     setStateColor(1, Color.GREEN); //Fish
     setStateColor(2, Color.YELLOW); //Shark
   }
-<<<<<<< HEAD
-
-  @Override
-  protected void setParams() {
-    params = new String[]{FISH_BREED_TIME, SHARK_BREED_TIME, FISH_FEED_ENERGY, SHARK_START_ENERGY};
-  }
-
-  @Override
-  void planUpdate(Cell[] neighbors, LinkedList<Cell> updatedQueue) {
-      if (!updatedQueue.contains(this)) {
-          return;
-      }
-=======
 
   @Override
   protected void setParams() {
@@ -45,26 +32,16 @@
     if (!updatedQueue.contains(this)) {
       return;
     }
->>>>>>> d9835677
     updatedQueue.remove(this);
     ArrayList<Cell> open = new ArrayList<>();
     ArrayList<Cell> fish = new ArrayList<>();
     for (int i = 0; i < neighbors.length; i += 2) {
-<<<<<<< HEAD
-        if (neighbors[i].getState() == 0) {
-            open.add(neighbors[i]);
-        }
-        if (neighbors[i].getState() == 1) {
-            fish.add(neighbors[i]);
-        }
-=======
       if (neighbors[i].getState() == 0) {
         open.add(neighbors[i]);
       }
       if (neighbors[i].getState() == 1) {
         fish.add(neighbors[i]);
       }
->>>>>>> d9835677
     }
     reproductionTimer--;
     if (state == 1) {
@@ -77,15 +54,9 @@
       }
       sharkPlanUpdate(updatedQueue, open, fish);
     }
-<<<<<<< HEAD
-      if (state == 0 && nextState == -1) {
-          nextState = 0;
-      }
-=======
     if (state == 0 && nextState == -1) {
       nextState = 0;
     }
->>>>>>> d9835677
   }
 
   private void sharkPlanUpdate(LinkedList<Cell> updatedQueue, ArrayList<Cell> open,
