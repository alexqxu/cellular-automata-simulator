package cellsociety.visualizer;


import cellsociety.Config;
import cellsociety.Main;
import cellsociety.simulation.Grid;
import java.io.File;
import java.io.IOException;
import java.lang.reflect.InvocationTargetException;
import java.util.ArrayList;
<<<<<<< HEAD
import java.util.HashMap;
=======
>>>>>>> 38e8b9a6
import java.util.Map;
import java.util.ResourceBundle;
import javafx.beans.value.ChangeListener;
import javafx.beans.value.ObservableValue;
import javafx.event.ActionEvent;
import javafx.event.EventHandler;
import javafx.scene.Node;
import javafx.scene.Scene;
import javafx.scene.control.Button;
import javafx.scene.control.Menu;
import javafx.scene.control.MenuBar;
import javafx.scene.control.Slider;
import javafx.scene.image.Image;
import javafx.scene.image.ImageView;
import javafx.scene.layout.AnchorPane;
import javafx.scene.layout.BorderPane;
import javafx.scene.layout.GridPane;
import javafx.scene.layout.HBox;
import javafx.scene.layout.Pane;
import javafx.scene.layout.Priority;
import javafx.scene.paint.Color;
import javafx.scene.shape.Rectangle;
import javafx.scene.shape.Shape;
import javafx.scene.shape.StrokeType;
import javafx.stage.FileChooser;
import javafx.stage.FileChooser.ExtensionFilter;
import javafx.stage.Stage;
import javax.imageio.ImageIO;
import javax.xml.parsers.ParserConfigurationException;
import org.xml.sax.SAXException;

public abstract class Visualizer {
  protected static final int SIZE = 400;
  protected static final String RESOURCE_PACKAGE = "Image";
  protected static final String STYLESHEET = "default.css";
  protected static final int MAX_UPDATE_PERIOD = 2;

  protected Grid myGrid;
  protected Scene myScene;
  protected Stage myStage;
  private Config config;
  private ResourceBundle myResources;
  private BorderPane frame;
  protected ArrayList<ArrayList<Shape>> cellGrid;
  private Slider slider;
  private Button playpause;
  private Button loadFile;
  private Menu newWindow;
  private Menu exit;
  private Button reset;
  private Button step;
  private MenuBar menuBar;
  private File currentFile;
  private Map<Integer, Color> myColorMap;
  private double secondsElapsed;
  private double speed;
  private boolean running;
  protected Map<Integer, Color> myColorMap = new HashMap<>();

  public Visualizer(Grid grid)
      throws ClassNotFoundException, NoSuchMethodException, InstantiationException, IllegalAccessException, InvocationTargetException {
    myGrid = grid;
    setSpeed(50);
    myResources = ResourceBundle.getBundle(RESOURCE_PACKAGE);
  }

  /**
   * Creates the scene for the visualization. Calls the loading of an .xml file, and uses that data to create
   * the UI and graphical components and assemble them into a GUI.
   * @return the scene to be placed in the stage
   * @throws ParserConfigurationException //FIXME
   * @throws SAXException FIXME
   * @throws IOException FIXME
   */
  public Scene createScene() throws ParserConfigurationException, SAXException, IOException, ClassNotFoundException, NoSuchMethodException, InvocationTargetException, InstantiationException, IllegalAccessException {
    frame = new BorderPane();
    running = false;
    frame.setTop(setToolBar());
    frame.setBottom(instantiateCellGrid());
    Scene scene = new Scene(frame, Color.AZURE);
    scene.getStylesheets().add(getClass().getClassLoader().getResource(STYLESHEET).toExternalForm());
    myScene = scene;
    return scene;
  }

  /**
   * Instantiates a grid of rectangles in a gridpane to be rendered by the scene. Takes color data
   * from the Grid class and uses it to create scaled rectangles at the correct size and dimension
   * and collects these rectangles into a gridpane.
   * @return A gridpane containing all the rectangles in the simulation
   */
  //FIXME I set the width equal to the size/num vert cells. This will only work for squares, I am wondering why it is breaking like this.
  protected abstract Node instantiateCellGrid();
/*
  /**
   * Loads an .xml file by passing it to the Config class which creates the model backend for the simulation.
   * Then updates the cell matrix to the new status of the loaded file.
   * @param file
   * @throws IOException
   * @throws SAXException
   * @throws ParserConfigurationException
   * @throws ClassNotFoundException
   * @throws NoSuchMethodException
   * @throws InstantiationException
   * @throws IllegalAccessException
   * @throws InvocationTargetException
   */
/*
  public void loadConfigFile(File file) throws IOException, SAXException, ParserConfigurationException, ClassNotFoundException, NoSuchMethodException, InstantiationException, IllegalAccessException, InvocationTargetException {
    config = new Config(file);
    //myGrid = config.loadFile();  //takes in grid constructor
    frame.setBottom(instantiateCellGrid());

  }

 */

  /**
   * Creates the toolbar with UI components (buttons, sliders) to be rendered in the scene.
   * @return A toolbar node containing all the buttons, sliders, and UI components which are interacted with by the user.
   */
  private Node setToolBar() {
    HBox toolbar = new HBox();
    final Pane spacer = new Pane();
    HBox.setHgrow(spacer, Priority.ALWAYS);
    menuBar = new MenuBar();
    //FIXME throws
    newWindow = makeMenu("New", e-> {
      try {
        Main.loadConfigFile(Main.chooseFile());
      } catch (IOException ex) {
        ex.printStackTrace();
      } catch (SAXException ex) {
        ex.printStackTrace();
      } catch (ParserConfigurationException ex) {
        ex.printStackTrace();
      } catch (ClassNotFoundException ex) {
        ex.printStackTrace();
      } catch (NoSuchMethodException ex) {
        ex.printStackTrace();
      } catch (InvocationTargetException ex) {
        ex.printStackTrace();
      } catch (InstantiationException ex) {
        ex.printStackTrace();
      } catch (IllegalAccessException ex) {
        ex.printStackTrace();
      }
    });
    loadFile = makeButton("Load", e -> {
      //FIXME We will die if we dont deal with these exception calls
      try {
        Main.loadConfigFile(Main.chooseFile());
        myStage.hide();
      } catch (IOException ex) {
        ex.printStackTrace();
      } catch (SAXException ex) {
        ex.printStackTrace();
      } catch (ParserConfigurationException ex) {
        ex.printStackTrace();
      } catch (InstantiationException ex) {
        ex.printStackTrace();
      } catch (InvocationTargetException ex) {
        ex.printStackTrace();
      } catch (NoSuchMethodException ex) {
        ex.printStackTrace();
      } catch (IllegalAccessException ex) {
        ex.printStackTrace();
      } catch (ClassNotFoundException ex) {
        ex.printStackTrace();
      }
      drawGrid();
    });
    //exit = makeMenu("Exit", e-> System.exit(0)); FIXME
    playpause = makeButton("Play", e -> handlePlayPause(playpause));
    reset = makeButton("Reset", e->{ //FIXME add intentional exceptions
      try {
        Main.loadConfigFile(currentFile);
        myStage.hide();
      } catch (IOException ex) {
        ex.printStackTrace();
      } catch (SAXException ex) {
        ex.printStackTrace();
      } catch (ParserConfigurationException ex) {
        ex.printStackTrace();
      } catch (InstantiationException ex) {
        ex.printStackTrace();
      } catch (InvocationTargetException ex) {
        ex.printStackTrace();
      } catch (NoSuchMethodException ex) {
        ex.printStackTrace();
      } catch (IllegalAccessException ex) {
        ex.printStackTrace();
      } catch (ClassNotFoundException ex) {
        ex.printStackTrace();
      }
      drawGrid();
    });
    step = makeButton("Step", e->{
      myGrid.update();
      drawGrid();
    });

    slider = new Slider();
    slider.setMin(0);
    slider.setMax(100);
    slider.setValue(50);
    slider.setMajorTickUnit(50);
    slider.setMinorTickCount(5);
    slider.setBlockIncrement(10);
    slider.valueProperty().addListener(new ChangeListener<Number>() {
      public void changed(ObservableValue<? extends Number> ov,
          Number old_val, Number new_val) {
        setSpeed(new_val.doubleValue()/100);
      }
    });
    //menuBar.getMenus().addAll(loadFile, newWindow);
    toolbar.getChildren().add(playpause);
    toolbar.getChildren().add(step);
    toolbar.getChildren().add(reset);
    toolbar.getChildren().add(loadFile);
    toolbar.getChildren().add(spacer);
    toolbar.getChildren().add(slider);
    return toolbar;
  }

  /**
   * Handles the creation of button objects for the UI. Checks if there is a valid image file referenced in the Image.properties
   * file in the resources folder, and if so renders an image for the button. If not, adds a simple label.
   * @param property - A string referencing a property in the Image.properties file, or just the label to be placed on the button
   * @param handler - The EventHandler to be triggered when the button is pressed.
   * @return A button object to be rendered in the scene
   */
  private Button makeButton (String property, EventHandler<ActionEvent> handler) {
    final String IMAGEFILE_SUFFIXES = String.format(".*\\.(%s)", String.join("|", ImageIO.getReaderFileSuffixes()));
    Button result = new Button();
    String label = myResources.getString(property);
    if (label.matches(IMAGEFILE_SUFFIXES)) {
      result.setGraphic(new ImageView(new Image(getClass().getClassLoader().getResourceAsStream(label))));
    }
    else {
      result.setText(label);
    }
    result.setOnAction(handler);
    return result;
  }

  private Menu makeMenu (String property, EventHandler<ActionEvent> handler) {
    final String IMAGEFILE_SUFFIXES = String.format(".*\\.(%s)", String.join("|", ImageIO.getReaderFileSuffixes()));
    Menu result = new Menu();
    String label = myResources.getString(property);
    if (label.matches(IMAGEFILE_SUFFIXES)) {
      result.setGraphic(new ImageView(new Image(getClass().getClassLoader().getResourceAsStream(label))));
    }
    else {
      result.setText(label);
    }
    result.setOnAction(handler);
    return result;
  }

  /**
   * Handles the toggling of the play/pause button. Switches the image rendered on the play/pause button as well
   * as toggling whether the simulation is running or not.
   * @param button - the play/pause button to be rerendered with a new image.
   */
  private void handlePlayPause(Button button) {
    running = !running;
    final String IMAGEFILE_SUFFIXES = String.format(".*\\.(%s)", String.join("|", ImageIO.getReaderFileSuffixes()));
    String label = "";
    if(running){
      label = myResources.getString("Pause");
    } else {
      label = myResources.getString("Play");
    }
    if (label.matches(IMAGEFILE_SUFFIXES)) {
      button.setGraphic(new ImageView(new Image(getClass().getClassLoader().getResourceAsStream(label))));

    }
  }

  /**
   * Takes in a double representing a percent value. This reflects a percent of the max speed.
   * @param percentSpeed the percent of the max speed to which to set the simulation
   */
  public void setSpeed(double percentSpeed){
    percentSpeed*=MAX_UPDATE_PERIOD;
    speed = MAX_UPDATE_PERIOD-percentSpeed;
  }

  /**
   * Update method which calls the model to update the states of all the cells on the backend, and redraws
   * the rectangles with their new color values.
   * Calls the inner update methods at a rate dependent on the speed of the simulation (specified in the .xml config file
   * and controlled by the slider).
   * @param elapsedTime - The elapsed time between frame calls made in the default start() method of the Application
   */
  public void update(double elapsedTime){
    secondsElapsed += elapsedTime;
    if(running && secondsElapsed > speed){
      secondsElapsed = 0;
      myGrid.update();
      drawGrid();
    }
  }

  /**
   * Updates the colors of the rectangles rendered in the scene. Rechecks the Grid object for color data,
   * and then passes this color data into each cell.
   */
  public void drawGrid(){
    for(int i = 0; i < cellGrid.size(); i++){
      for(int j = 0; j < cellGrid.get(i).size(); j++){
        cellGrid.get(i).get(j).setFill(myColorMap.get(myGrid.getState(i, j)));
      }
    }
  }

<<<<<<< HEAD
  public void setStateColor(int state, Color color) {
    myColorMap.put(state, color);
  }

  protected Color[][] getColorGrid() {
    Color[][] colorgrid = new Color[myGrid.getWidth()][myGrid.getHeight()];
    for (int i = 0; i < colorgrid.length; i++) {
      for (int j = 0; j < colorgrid[i].length; j++) {
        colorgrid[i][j] = myColorMap.get(myGrid.getState(i,j));
      }
    }
    return colorgrid;
  }
=======
  public void setGrid(Grid newGrid){myGrid = newGrid;}
  public void setStage(Stage newStage){myStage = newStage;}
>>>>>>> 38e8b9a6
}<|MERGE_RESOLUTION|>--- conflicted
+++ resolved
@@ -8,10 +8,7 @@
 import java.io.IOException;
 import java.lang.reflect.InvocationTargetException;
 import java.util.ArrayList;
-<<<<<<< HEAD
 import java.util.HashMap;
-=======
->>>>>>> 38e8b9a6
 import java.util.Map;
 import java.util.ResourceBundle;
 import javafx.beans.value.ChangeListener;
@@ -26,24 +23,19 @@
 import javafx.scene.control.Slider;
 import javafx.scene.image.Image;
 import javafx.scene.image.ImageView;
-import javafx.scene.layout.AnchorPane;
 import javafx.scene.layout.BorderPane;
-import javafx.scene.layout.GridPane;
 import javafx.scene.layout.HBox;
 import javafx.scene.layout.Pane;
 import javafx.scene.layout.Priority;
 import javafx.scene.paint.Color;
-import javafx.scene.shape.Rectangle;
 import javafx.scene.shape.Shape;
-import javafx.scene.shape.StrokeType;
-import javafx.stage.FileChooser;
-import javafx.stage.FileChooser.ExtensionFilter;
 import javafx.stage.Stage;
 import javax.imageio.ImageIO;
 import javax.xml.parsers.ParserConfigurationException;
 import org.xml.sax.SAXException;
 
 public abstract class Visualizer {
+
   protected static final int SIZE = 400;
   protected static final String RESOURCE_PACKAGE = "Image";
   protected static final String STYLESHEET = "default.css";
@@ -65,11 +57,11 @@
   private Button step;
   private MenuBar menuBar;
   private File currentFile;
-  private Map<Integer, Color> myColorMap;
+  //private Map<Integer, Color> myColorMap;
   private double secondsElapsed;
   private double speed;
   private boolean running;
-  protected Map<Integer, Color> myColorMap = new HashMap<>();
+  protected Map<Integer, Color> myColorMap = new HashMap<>(); //FIXME maverick's change
 
   public Visualizer(Grid grid)
       throws ClassNotFoundException, NoSuchMethodException, InstantiationException, IllegalAccessException, InvocationTargetException {
@@ -79,20 +71,23 @@
   }
 
   /**
-   * Creates the scene for the visualization. Calls the loading of an .xml file, and uses that data to create
-   * the UI and graphical components and assemble them into a GUI.
+   * Creates the scene for the visualization. Calls the loading of an .xml file, and uses that data
+   * to create the UI and graphical components and assemble them into a GUI.
+   *
    * @return the scene to be placed in the stage
    * @throws ParserConfigurationException //FIXME
-   * @throws SAXException FIXME
-   * @throws IOException FIXME
-   */
-  public Scene createScene() throws ParserConfigurationException, SAXException, IOException, ClassNotFoundException, NoSuchMethodException, InvocationTargetException, InstantiationException, IllegalAccessException {
+   * @throws SAXException                 FIXME
+   * @throws IOException                  FIXME
+   */
+  public Scene createScene()
+      throws ParserConfigurationException, SAXException, IOException, ClassNotFoundException, NoSuchMethodException, InvocationTargetException, InstantiationException, IllegalAccessException {
     frame = new BorderPane();
     running = false;
     frame.setTop(setToolBar());
     frame.setBottom(instantiateCellGrid());
     Scene scene = new Scene(frame, Color.AZURE);
-    scene.getStylesheets().add(getClass().getClassLoader().getResource(STYLESHEET).toExternalForm());
+    scene.getStylesheets()
+        .add(getClass().getClassLoader().getResource(STYLESHEET).toExternalForm());
     myScene = scene;
     return scene;
   }
@@ -101,6 +96,7 @@
    * Instantiates a grid of rectangles in a gridpane to be rendered by the scene. Takes color data
    * from the Grid class and uses it to create scaled rectangles at the correct size and dimension
    * and collects these rectangles into a gridpane.
+   *
    * @return A gridpane containing all the rectangles in the simulation
    */
   //FIXME I set the width equal to the size/num vert cells. This will only work for squares, I am wondering why it is breaking like this.
@@ -131,7 +127,9 @@
 
   /**
    * Creates the toolbar with UI components (buttons, sliders) to be rendered in the scene.
-   * @return A toolbar node containing all the buttons, sliders, and UI components which are interacted with by the user.
+   *
+   * @return A toolbar node containing all the buttons, sliders, and UI components which are
+   * interacted with by the user.
    */
   private Node setToolBar() {
     HBox toolbar = new HBox();
@@ -139,7 +137,7 @@
     HBox.setHgrow(spacer, Priority.ALWAYS);
     menuBar = new MenuBar();
     //FIXME throws
-    newWindow = makeMenu("New", e-> {
+    newWindow = makeMenu("New", e -> {
       try {
         Main.loadConfigFile(Main.chooseFile());
       } catch (IOException ex) {
@@ -186,7 +184,7 @@
     });
     //exit = makeMenu("Exit", e-> System.exit(0)); FIXME
     playpause = makeButton("Play", e -> handlePlayPause(playpause));
-    reset = makeButton("Reset", e->{ //FIXME add intentional exceptions
+    reset = makeButton("Reset", e -> { //FIXME add intentional exceptions
       try {
         Main.loadConfigFile(currentFile);
         myStage.hide();
@@ -209,7 +207,7 @@
       }
       drawGrid();
     });
-    step = makeButton("Step", e->{
+    step = makeButton("Step", e -> {
       myGrid.update();
       drawGrid();
     });
@@ -224,7 +222,7 @@
     slider.valueProperty().addListener(new ChangeListener<Number>() {
       public void changed(ObservableValue<? extends Number> ov,
           Number old_val, Number new_val) {
-        setSpeed(new_val.doubleValue()/100);
+        setSpeed(new_val.doubleValue() / 100);
       }
     });
     //menuBar.getMenus().addAll(loadFile, newWindow);
@@ -238,34 +236,39 @@
   }
 
   /**
-   * Handles the creation of button objects for the UI. Checks if there is a valid image file referenced in the Image.properties
-   * file in the resources folder, and if so renders an image for the button. If not, adds a simple label.
-   * @param property - A string referencing a property in the Image.properties file, or just the label to be placed on the button
-   * @param handler - The EventHandler to be triggered when the button is pressed.
+   * Handles the creation of button objects for the UI. Checks if there is a valid image file
+   * referenced in the Image.properties file in the resources folder, and if so renders an image for
+   * the button. If not, adds a simple label.
+   *
+   * @param property - A string referencing a property in the Image.properties file, or just the
+   *                 label to be placed on the button
+   * @param handler  - The EventHandler to be triggered when the button is pressed.
    * @return A button object to be rendered in the scene
    */
-  private Button makeButton (String property, EventHandler<ActionEvent> handler) {
-    final String IMAGEFILE_SUFFIXES = String.format(".*\\.(%s)", String.join("|", ImageIO.getReaderFileSuffixes()));
+  private Button makeButton(String property, EventHandler<ActionEvent> handler) {
+    final String IMAGEFILE_SUFFIXES = String
+        .format(".*\\.(%s)", String.join("|", ImageIO.getReaderFileSuffixes()));
     Button result = new Button();
     String label = myResources.getString(property);
     if (label.matches(IMAGEFILE_SUFFIXES)) {
-      result.setGraphic(new ImageView(new Image(getClass().getClassLoader().getResourceAsStream(label))));
-    }
-    else {
+      result.setGraphic(
+          new ImageView(new Image(getClass().getClassLoader().getResourceAsStream(label))));
+    } else {
       result.setText(label);
     }
     result.setOnAction(handler);
     return result;
   }
 
-  private Menu makeMenu (String property, EventHandler<ActionEvent> handler) {
-    final String IMAGEFILE_SUFFIXES = String.format(".*\\.(%s)", String.join("|", ImageIO.getReaderFileSuffixes()));
+  private Menu makeMenu(String property, EventHandler<ActionEvent> handler) {
+    final String IMAGEFILE_SUFFIXES = String
+        .format(".*\\.(%s)", String.join("|", ImageIO.getReaderFileSuffixes()));
     Menu result = new Menu();
     String label = myResources.getString(property);
     if (label.matches(IMAGEFILE_SUFFIXES)) {
-      result.setGraphic(new ImageView(new Image(getClass().getClassLoader().getResourceAsStream(label))));
-    }
-    else {
+      result.setGraphic(
+          new ImageView(new Image(getClass().getClassLoader().getResourceAsStream(label))));
+    } else {
       result.setText(label);
     }
     result.setOnAction(handler);
@@ -273,44 +276,50 @@
   }
 
   /**
-   * Handles the toggling of the play/pause button. Switches the image rendered on the play/pause button as well
-   * as toggling whether the simulation is running or not.
+   * Handles the toggling of the play/pause button. Switches the image rendered on the play/pause
+   * button as well as toggling whether the simulation is running or not.
+   *
    * @param button - the play/pause button to be rerendered with a new image.
    */
   private void handlePlayPause(Button button) {
     running = !running;
-    final String IMAGEFILE_SUFFIXES = String.format(".*\\.(%s)", String.join("|", ImageIO.getReaderFileSuffixes()));
+    final String IMAGEFILE_SUFFIXES = String
+        .format(".*\\.(%s)", String.join("|", ImageIO.getReaderFileSuffixes()));
     String label = "";
-    if(running){
+    if (running) {
       label = myResources.getString("Pause");
     } else {
       label = myResources.getString("Play");
     }
     if (label.matches(IMAGEFILE_SUFFIXES)) {
-      button.setGraphic(new ImageView(new Image(getClass().getClassLoader().getResourceAsStream(label))));
+      button.setGraphic(
+          new ImageView(new Image(getClass().getClassLoader().getResourceAsStream(label))));
 
     }
   }
 
   /**
    * Takes in a double representing a percent value. This reflects a percent of the max speed.
+   *
    * @param percentSpeed the percent of the max speed to which to set the simulation
    */
-  public void setSpeed(double percentSpeed){
-    percentSpeed*=MAX_UPDATE_PERIOD;
-    speed = MAX_UPDATE_PERIOD-percentSpeed;
-  }
-
-  /**
-   * Update method which calls the model to update the states of all the cells on the backend, and redraws
-   * the rectangles with their new color values.
-   * Calls the inner update methods at a rate dependent on the speed of the simulation (specified in the .xml config file
-   * and controlled by the slider).
-   * @param elapsedTime - The elapsed time between frame calls made in the default start() method of the Application
-   */
-  public void update(double elapsedTime){
+  public void setSpeed(double percentSpeed) {
+    percentSpeed *= MAX_UPDATE_PERIOD;
+    speed = MAX_UPDATE_PERIOD - percentSpeed;
+  }
+
+  /**
+   * Update method which calls the model to update the states of all the cells on the backend, and
+   * redraws the rectangles with their new color values. Calls the inner update methods at a rate
+   * dependent on the speed of the simulation (specified in the .xml config file and controlled by
+   * the slider).
+   *
+   * @param elapsedTime - The elapsed time between frame calls made in the default start() method of
+   *                    the Application
+   */
+  public void update(double elapsedTime) {
     secondsElapsed += elapsedTime;
-    if(running && secondsElapsed > speed){
+    if (running && secondsElapsed > speed) {
       secondsElapsed = 0;
       myGrid.update();
       drawGrid();
@@ -318,18 +327,17 @@
   }
 
   /**
-   * Updates the colors of the rectangles rendered in the scene. Rechecks the Grid object for color data,
-   * and then passes this color data into each cell.
-   */
-  public void drawGrid(){
-    for(int i = 0; i < cellGrid.size(); i++){
-      for(int j = 0; j < cellGrid.get(i).size(); j++){
+   * Updates the colors of the rectangles rendered in the scene. Rechecks the Grid object for color
+   * data, and then passes this color data into each cell.
+   */
+  public void drawGrid() {
+    for (int i = 0; i < cellGrid.size(); i++) {
+      for (int j = 0; j < cellGrid.get(i).size(); j++) {
         cellGrid.get(i).get(j).setFill(myColorMap.get(myGrid.getState(i, j)));
       }
     }
   }
 
-<<<<<<< HEAD
   public void setStateColor(int state, Color color) {
     myColorMap.put(state, color);
   }
@@ -338,13 +346,18 @@
     Color[][] colorgrid = new Color[myGrid.getWidth()][myGrid.getHeight()];
     for (int i = 0; i < colorgrid.length; i++) {
       for (int j = 0; j < colorgrid[i].length; j++) {
-        colorgrid[i][j] = myColorMap.get(myGrid.getState(i,j));
+        colorgrid[i][j] = myColorMap.get(myGrid.getState(i, j));
       }
     }
     return colorgrid;
   }
-=======
-  public void setGrid(Grid newGrid){myGrid = newGrid;}
-  public void setStage(Stage newStage){myStage = newStage;}
->>>>>>> 38e8b9a6
+
+  public void setGrid(Grid newGrid) {
+    myGrid = newGrid;
+  }
+
+  public void setStage(Stage newStage) {
+    myStage = newStage;
+  }
+
 }