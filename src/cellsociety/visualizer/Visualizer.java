--- conflicted
+++ resolved
@@ -29,6 +29,8 @@
 import javafx.scene.layout.Priority;
 import javafx.scene.paint.Color;
 import javafx.scene.shape.Shape;
+import javafx.stage.FileChooser;
+import javafx.stage.FileChooser.ExtensionFilter;
 import javafx.stage.Stage;
 import javax.imageio.ImageIO;
 import javax.xml.parsers.ParserConfigurationException;
@@ -258,136 +260,122 @@
     result.setOnAction(handler);
     return result;
   }
-<<<<<<< HEAD
+
 //FIXME
-  private Menu makeMenu (String property, EventHandler<ActionEvent> handler) {
-    final String IMAGEFILE_SUFFIXES = String.format(".*\\.(%s)", String.join("|", ImageIO.getReaderFileSuffixes()));
-=======
-
-  private Menu makeMenu(String property, EventHandler<ActionEvent> handler) {
-    final String IMAGEFILE_SUFFIXES = String
-        .format(".*\\.(%s)", String.join("|", ImageIO.getReaderFileSuffixes()));
->>>>>>> 49c02d0a
-    Menu result = new Menu();
-    String label = myResources.getString(property);
-    if (label.matches(IMAGEFILE_SUFFIXES)) {
-      result.setGraphic(
-          new ImageView(new Image(getClass().getClassLoader().getResourceAsStream(label))));
-    } else {
-      result.setText(label);
-    }
-    result.setOnAction(handler);
-    return result;
-  }
-
-  private File chooseFile(){
-    FileChooser fileChooser = new FileChooser();
-    fileChooser.setTitle("Choose Simulation File");
-    fileChooser.setInitialDirectory(new File(System.getProperty("user.dir")));
-    fileChooser.getExtensionFilters().add(new ExtensionFilter("XML Files", "*.xml"));
-    File file = fileChooser.showOpenDialog(null);
-    currentFile = file;
-    if(file!=null){
-      return file;
-    }else{
-      System.out.println("Error: File not found");
-    }
-    return null;
-  }
-
-  /**
-   * Handles the toggling of the play/pause button. Switches the image rendered on the play/pause
-   * button as well as toggling whether the simulation is running or not.
-   *
-   * @param button - the play/pause button to be rerendered with a new image.
-   */
-  private void handlePlayPause(Button button) {
-    running = !running;
-    final String IMAGEFILE_SUFFIXES = String
-        .format(".*\\.(%s)", String.join("|", ImageIO.getReaderFileSuffixes()));
-    String label = "";
-    if (running) {
-      label = myResources.getString("Pause");
-    } else {
-      label = myResources.getString("Play");
-    }
-    if (label.matches(IMAGEFILE_SUFFIXES)) {
-<<<<<<< HEAD
-      button.setGraphic(new ImageView(new Image(getClass().getClassLoader().getResourceAsStream(label))));
-=======
-      button.setGraphic(
-          new ImageView(new Image(getClass().getClassLoader().getResourceAsStream(label))));
-
->>>>>>> 49c02d0a
-    }
-  }
-
-  /**
-   * Takes in a double representing a percent value. This reflects a percent of the max speed.
-   *
-   * @param percentSpeed the percent of the max speed to which to set the simulation
-   */
-  public void setSpeed(double percentSpeed) {
-    percentSpeed *= MAX_UPDATE_PERIOD;
-    speed = MAX_UPDATE_PERIOD - percentSpeed;
-  }
-
-  /**
-   * Update method which calls the model to update the states of all the cells on the backend, and
-   * redraws the rectangles with their new color values. Calls the inner update methods at a rate
-   * dependent on the speed of the simulation (specified in the .xml config file and controlled by
-   * the slider).
-   *
-   * @param elapsedTime - The elapsed time between frame calls made in the default start() method of
-   *                    the Application
-   */
-  public void update(double elapsedTime) {
-    secondsElapsed += elapsedTime;
-    if (running && secondsElapsed > speed) {
-      secondsElapsed = 0;
-      myGrid.update();
-      drawGrid();
-    }
-  }
-
-  /**
-   * Updates the colors of the rectangles rendered in the scene. Rechecks the Grid object for color
-   * data, and then passes this color data into each cell.
-   */
-  public void drawGrid() {
-    for (int i = 0; i < cellGrid.size(); i++) {
-      for (int j = 0; j < cellGrid.get(i).size(); j++) {
-        cellGrid.get(i).get(j).setFill(myColorMap.get(myGrid.getState(i, j)));
-      }
-    }
-  }
-
-<<<<<<< HEAD
-  public void setStage(Stage newStage){myStage = newStage;}
-
-  public void setFile(File file){currentFile = file;}
-=======
-  public void setStateColor(int state, Color color) {
-    myColorMap.put(state, color);
-  }
-
-  protected Color[][] getColorGrid() {
-    Color[][] colorgrid = new Color[myGrid.getWidth()][myGrid.getHeight()];
-    for (int i = 0; i < colorgrid.length; i++) {
-      for (int j = 0; j < colorgrid[i].length; j++) {
-        colorgrid[i][j] = myColorMap.get(myGrid.getState(i, j));
-      }
-    }
-    return colorgrid;
-  }
-
-  public void setGrid(Grid newGrid) {
-    myGrid = newGrid;
-  }
-
-  public void setStage(Stage newStage) {
-    myStage = newStage;
-  }
-
->>>>>>> 49c02d0a
+    private Menu makeMenu (String property, EventHandler < ActionEvent > handler){
+      final String IMAGEFILE_SUFFIXES = String
+          .format(".*\\.(%s)", String.join("|", ImageIO.getReaderFileSuffixes()));
+      Menu result = new Menu();
+      String label = myResources.getString(property);
+      if (label.matches(IMAGEFILE_SUFFIXES)) {
+        result.setGraphic(
+            new ImageView(new Image(getClass().getClassLoader().getResourceAsStream(label))));
+      } else {
+        result.setText(label);
+      }
+      result.setOnAction(handler);
+      return result;
+    }
+
+    private File chooseFile () {
+      FileChooser fileChooser = new FileChooser();
+      fileChooser.setTitle("Choose Simulation File");
+      fileChooser.setInitialDirectory(new File(System.getProperty("user.dir")));
+      fileChooser.getExtensionFilters().add(new ExtensionFilter("XML Files", "*.xml"));
+      File file = fileChooser.showOpenDialog(null);
+      currentFile = file;
+      if (file != null) {
+        return file;
+      } else {
+        System.out.println("Error: File not found");
+      }
+      return null;
+    }
+
+    /**
+     * Handles the toggling of the play/pause button. Switches the image rendered on the play/pause
+     * button as well as toggling whether the simulation is running or not.
+     *
+     * @param button - the play/pause button to be rerendered with a new image.
+     */
+    private void handlePlayPause (Button button){
+      running = !running;
+      final String IMAGEFILE_SUFFIXES = String
+          .format(".*\\.(%s)", String.join("|", ImageIO.getReaderFileSuffixes()));
+      String label = "";
+      if (running) {
+        label = myResources.getString("Pause");
+      } else {
+        label = myResources.getString("Play");
+      }
+      if (label.matches(IMAGEFILE_SUFFIXES)) {
+        button.setGraphic(
+            new ImageView(new Image(getClass().getClassLoader().getResourceAsStream(label))));
+      }
+    }
+
+    /**
+     * Takes in a double representing a percent value. This reflects a percent of the max speed.
+     *
+     * @param percentSpeed the percent of the max speed to which to set the simulation
+     */
+    public void setSpeed ( double percentSpeed){
+      percentSpeed *= MAX_UPDATE_PERIOD;
+      speed = MAX_UPDATE_PERIOD - percentSpeed;
+    }
+
+    /**
+     * Update method which calls the model to update the states of all the cells on the backend, and
+     * redraws the rectangles with their new color values. Calls the inner update methods at a rate
+     * dependent on the speed of the simulation (specified in the .xml config file and controlled by
+     * the slider).
+     *
+     * @param elapsedTime - The elapsed time between frame calls made in the default start() method of
+     *                    the Application
+     */
+    public void update ( double elapsedTime){
+      secondsElapsed += elapsedTime;
+      if (running && secondsElapsed > speed) {
+        secondsElapsed = 0;
+        myGrid.update();
+        drawGrid();
+      }
+    }
+
+    /**
+     * Updates the colors of the rectangles rendered in the scene. Rechecks the Grid object for color
+     * data, and then passes this color data into each cell.
+     */
+    public void drawGrid () {
+      for (int i = 0; i < cellGrid.size(); i++) {
+        for (int j = 0; j < cellGrid.get(i).size(); j++) {
+          cellGrid.get(i).get(j).setFill(myColorMap.get(myGrid.getState(i, j)));
+        }
+      }
+    }
+
+    public void setStateColor (int state, Color color){
+      myColorMap.put(state, color);
+    }
+
+    protected Color[][] getColorGrid (){
+      Color[][] colorgrid = new Color[myGrid.getWidth()][myGrid.getHeight()];
+      for (int i = 0; i < colorgrid.length; i++) {
+        for (int j = 0; j < colorgrid[i].length; j++) {
+          colorgrid[i][j] = myColorMap.get(myGrid.getState(i, j));
+        }
+      }
+      return colorgrid;
+    }
+
+    public void setGrid (Grid newGrid){
+      myGrid = newGrid;
+    }
+
+    public void setStage (Stage newStage){
+      myStage = newStage;
+    }
+    public void setFile (File file){
+      currentFile = file;
+    }
 }