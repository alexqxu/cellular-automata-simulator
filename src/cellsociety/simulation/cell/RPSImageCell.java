--- conflicted
+++ resolved
@@ -7,9 +7,6 @@
 
   @Override
   void planUpdate(Cell[] neighbors, Queue<Cell> cellQueue) {
-<<<<<<< HEAD
-
-=======
     Random rand = new Random();
     Cell cell = neighbors[rand.nextInt(neighbors.length)];
     int[] myColors = getColors(state);
@@ -58,6 +55,5 @@
 
   private int combineRGB(int[] rgb) {
     return rgb[0]*256*256+rgb[1]*256+rgb[2];
->>>>>>> b3312c4f
   }
 }