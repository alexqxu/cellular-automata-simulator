--- conflicted
+++ resolved
@@ -55,12 +55,7 @@
         config = new Configuration();
         loadConfigFile(filename);
         drawGrid();
-<<<<<<< HEAD
-
         Scene scene = new Scene(root, SIZE, SIZE, Color.AZURE);
-=======
-        Scene scene = new Scene(null); //
->>>>>>> f0850253
         return scene;
     }
     //FIXME how do we figure out the size of the cellgrid?
@@ -77,11 +72,7 @@
     }
 
     public void loadConfigFile(String filename){
-<<<<<<< HEAD
         myGrid = config.loadFile(filename);
-=======
-        //Grid =
->>>>>>> f0850253
         return;
     }
 
