package cellsociety;

import cellsociety.visualizer.TriVisualizer;
import cellsociety.visualizer.Visualizer;
import java.io.File;
import java.io.IOException;
import java.lang.reflect.InvocationTargetException;
import java.util.ResourceBundle;

import cellsociety.config.Config;
import javafx.animation.KeyFrame;
import javafx.animation.Timeline;
import javafx.application.Application;
import javafx.beans.value.ChangeListener;
import javafx.beans.value.ObservableValue;
import javafx.event.ActionEvent;
import javafx.event.EventHandler;
import javafx.scene.Node;
import javafx.scene.Scene;
import javafx.scene.control.Button;
import javafx.scene.control.Menu;
import javafx.scene.control.MenuBar;
import javafx.scene.control.Slider;
import javafx.scene.image.Image;
import javafx.scene.image.ImageView;
import javafx.scene.layout.BorderPane;
import javafx.scene.layout.HBox;
import javafx.scene.layout.Pane;
import javafx.scene.layout.Priority;
import javafx.scene.paint.Color;
import javafx.stage.FileChooser;
import javafx.stage.FileChooser.ExtensionFilter;
import javafx.stage.Stage;
import javafx.util.Duration;
import javax.imageio.ImageIO;
import javax.xml.parsers.ParserConfigurationException;
import org.xml.sax.SAXException;

/**
 * @author: Alex Oesterling, axo
 */
public class Main extends Application {

  public static final String TITLE = "Cell Simulator";
  public static final int FRAMES_PER_SECOND = 60; //FIXME Maverick changed to 60 from 120 for testing
  public static final int MILLISECOND_DELAY = 1000 / FRAMES_PER_SECOND;
  public static final double SECOND_DELAY = 1.0 / FRAMES_PER_SECOND;
  private static final String RESOURCES = "resources";
  public static final String DEFAULT_RESOURCE_PACKAGE = RESOURCES + ".";
  public static final String DEFAULT_RESOURCE_FOLDER = RESOURCES + "/";
  private static final String RESOURCE_PACKAGE = "Image";
  private static final String STYLESHEET = "default.css";
  private static final int MAX_UPDATE_PERIOD = 2;


  private String packagePrefixName = "cellsociety.visualizer.";

  private BorderPane frame;
  private Stage myStage;
  private Config myConfig;
  private Visualizer myVisualizer;
  private Slider slider;
  private Button playpause;
  private Button loadFile;
  private ResourceBundle myResources;
  private Menu newWindow;
  private Menu exit;
  private Button reset;
  private Button step;
  private MenuBar menuBar;
  private File myFile;
  private double secondsElapsed;
  private double speed;
  private boolean running;

  /**
     * Start method. Runs game loop after setting up stage and scene data.
     * @param stage the window in which the application runs
     * @throws Exception
     */
  @Override
  public void start(Stage stage){ //throws exception?
    myStage = stage;
    System.out.println(DEFAULT_RESOURCE_PACKAGE+RESOURCE_PACKAGE);
    myResources = ResourceBundle.getBundle(DEFAULT_RESOURCE_PACKAGE + RESOURCE_PACKAGE);

    loadConfigFile(chooseFile());

<<<<<<< HEAD
       */
      //FIXME uncomment once cellsociety.config.getVisualizer() is working, construct with grid param
=======
    myStage.setScene(createScene());
    myStage.setTitle(TITLE);
    myStage.show();
>>>>>>> 6e62801d

    KeyFrame frame = new KeyFrame(Duration.millis(MILLISECOND_DELAY), e->update(SECOND_DELAY));
    Timeline animation = new Timeline();
    animation.setCycleCount(Timeline.INDEFINITE);
    animation.getKeyFrames().add(frame);
    animation.play();
  }

  /**
   * Creates the scene to be rendered in the stage. Calls the creation of UI controls as well as graphics from the visualizer class.
   * Applies CSS to the UI as well.
   * @return the scene to be rendered by the application
   */
  private Scene createScene() {
    frame = new BorderPane();
    frame.setTop(setToolBar());
    frame.setBottom(myVisualizer.instantiateCellGrid());
    running = false;
    setSpeed(myConfig.getSpeed());
    Scene scene = new Scene(frame, Color.AZURE);
    scene.getStylesheets()
        .add(getClass().getClassLoader().getResource(DEFAULT_RESOURCE_FOLDER + STYLESHEET).toExternalForm());
    return scene;
  }

  /**
   * Handles
   * @param button
   */
  public void handlePlayPause (Button button){
    running = !running;
    final String IMAGEFILE_SUFFIXES = String
        .format(".*\\.(%s)", String.join("|", ImageIO.getReaderFileSuffixes()));
    String label = "";
    if (running) {
      label = myResources.getString("Pause");
    } else {
      label = myResources.getString("Play");
    }
    if (label.matches(IMAGEFILE_SUFFIXES)) {
      button.setGraphic(
          new ImageView(new Image(getClass().getClassLoader().getResourceAsStream(DEFAULT_RESOURCE_FOLDER + label))));
    }
  }

  /**
   * Takes in a double representing a percent value. This reflects a percent of the max speed.
   *
   * @param percentSpeed the percent of the max speed to which to set the simulation
   */
  public void setSpeed ( double percentSpeed){
    percentSpeed *= MAX_UPDATE_PERIOD;
    speed = MAX_UPDATE_PERIOD - percentSpeed;
  }

  /**
   * Update method which calls the model to update the states of all the cells on the backend, and
   * redraws the rectangles with their new color values. Calls the inner update methods at a rate
   * dependent on the speed of the simulation (specified in the .xml cellsociety.config file and controlled by
   * the slider).
   *
   * @param elapsedTime - The elapsed time between frame calls made in the default start() method of
   *                    the Application
   */
  public void update ( double elapsedTime){
    secondsElapsed += elapsedTime;
    if (running && secondsElapsed > speed) {
      secondsElapsed = 0;
      myVisualizer.stepGrid();
    }
  }

  /**
   * Opens a file navigator dialogue and allows the user to select an .xml file for importing into
   * the simulation
   *
   * @return the File object representing the .xml file to be used by the simulation
   */
  public File chooseFile() {
    FileChooser fileChooser = new FileChooser();
    fileChooser.setTitle("Choose Simulation File");
    fileChooser.setInitialDirectory(new File(System.getProperty("user.dir")));
    fileChooser.getExtensionFilters().add(new ExtensionFilter("XML Files", "*.xml"));
    File file = fileChooser.showOpenDialog(null);
    if (file != null) {
      myFile = file;
      return file;
    } else {
      System.out.println("Error: File not found");
    }
    return null;
  }
  public Node setToolBar() {
    HBox toolbar = new HBox();
    final Pane spacer = new Pane();
    HBox.setHgrow(spacer, Priority.ALWAYS);
    menuBar = new MenuBar();
    newWindow = makeMenu("New", e -> makeWindow());
    loadFile = makeButton("Load", e -> {
      loadConfigFile(chooseFile());
      frame.setBottom(myVisualizer.instantiateCellGrid());
      myVisualizer.drawGrid();
    });
    //exit = makeMenu("Exit", e-> System.exit(0)); FIXME
    playpause = makeButton("Play", e -> handlePlayPause(playpause));
    reset = makeButton("Reset", e -> {
      loadConfigFile(myFile);
      frame.setBottom(myVisualizer.instantiateCellGrid());
      myVisualizer.drawGrid();
    });
    step = makeButton("Step", e -> {
      myVisualizer.stepGrid();
    });

    slider = new Slider();
    slider.setMin(0);
    slider.setMax(100);
    slider.setValue(50);
    slider.setMajorTickUnit(50);
    slider.setMinorTickCount(5);
    slider.setBlockIncrement(10);
    slider.valueProperty().addListener(new ChangeListener<Number>() {
      public void changed(ObservableValue<? extends Number> ov,
          Number old_val, Number new_val) {
        setSpeed(new_val.doubleValue() / 100);
      }
    });
    //menuBar.getMenus().addAll(loadFile, newWindow);
    toolbar.getChildren().add(playpause);
    toolbar.getChildren().add(step);
    toolbar.getChildren().add(reset);
    toolbar.getChildren().add(loadFile);
    toolbar.getChildren().add(spacer);
    toolbar.getChildren().add(slider);
    return toolbar;
  }
//fixme make
  private void makeWindow() {
    return;
  }

  public void loadConfigFile(File file) {
    try {
      myConfig = new Config(file);
    } catch (ParserConfigurationException e) {
      e.printStackTrace();
    } catch (SAXException e) {
      e.printStackTrace();
    } catch (IOException e) {
      e.printStackTrace();
    } catch (ClassNotFoundException e) {
      e.printStackTrace();
    } catch (NoSuchMethodException e) {
      e.printStackTrace();
    } catch (InstantiationException e) {
      e.printStackTrace();
    } catch (IllegalAccessException e) {
      e.printStackTrace();
    } catch (InvocationTargetException e) {
      e.printStackTrace();
    }
    try {
      myVisualizer = new TriVisualizer(myConfig.loadFile()); //FIXME
    } catch (ClassNotFoundException e) {
      e.printStackTrace();
    } catch (NoSuchMethodException e) {
      e.printStackTrace();
    } catch (InstantiationException e) {
      e.printStackTrace();
    } catch (IllegalAccessException e) {
      e.printStackTrace();
    } catch (InvocationTargetException e) {
      e.printStackTrace();
    }
    myVisualizer.setColorMap(myConfig.getStates());
    /*
    Class visualizerClass = Class.forName(packagePrefixName + myConfig.getVisualizer());
    Visualizer myVisualizer = (Visualizer) (visualizerClass.getConstructor().newInstance(myConfig.getGrid()));
     */
    //FIXME uncomment once config.getVisualizer() is working, construct with grid param

  }

  private Button makeButton(String property, EventHandler<ActionEvent> handler) {
    final String IMAGEFILE_SUFFIXES = String
        .format(".*\\.(%s)", String.join("|", ImageIO.getReaderFileSuffixes()));
    Button result = new Button();
    String label = myResources.getString(property);
    if (label.matches(IMAGEFILE_SUFFIXES)) {
      result.setGraphic(
          new ImageView(new Image(getClass().getClassLoader().getResourceAsStream(DEFAULT_RESOURCE_FOLDER + label))));
    } else {
      result.setText(label);
    }
    result.setOnAction(handler);
    return result;
  }

  //FIXME
  private Menu makeMenu (String property, EventHandler < ActionEvent > handler){
    final String IMAGEFILE_SUFFIXES = String
        .format(".*\\.(%s)", String.join("|", ImageIO.getReaderFileSuffixes()));
    Menu result = new Menu();
    String label = myResources.getString(property);
    if (label.matches(IMAGEFILE_SUFFIXES)) {
      result.setGraphic(
          new ImageView(new Image(getClass().getClassLoader().getResourceAsStream(DEFAULT_RESOURCE_FOLDER + label))));
    } else {
      result.setText(label);
    }
    result.setOnAction(handler);
    return result;
  }

  /**
   * Runner method, actually runs the game when a user presses play in the IDE
   *
   * @param args
   */
  public static void main(String[] args) {
    launch(args);
  }
}<|MERGE_RESOLUTION|>--- conflicted
+++ resolved
@@ -2,12 +2,12 @@
 
 import cellsociety.visualizer.TriVisualizer;
 import cellsociety.visualizer.Visualizer;
+import cellsociety.config.Config;
 import java.io.File;
 import java.io.IOException;
 import java.lang.reflect.InvocationTargetException;
 import java.util.ResourceBundle;
 
-import cellsociety.config.Config;
 import javafx.animation.KeyFrame;
 import javafx.animation.Timeline;
 import javafx.application.Application;
@@ -86,14 +86,9 @@
 
     loadConfigFile(chooseFile());
 
-<<<<<<< HEAD
-       */
-      //FIXME uncomment once cellsociety.config.getVisualizer() is working, construct with grid param
-=======
     myStage.setScene(createScene());
     myStage.setTitle(TITLE);
     myStage.show();
->>>>>>> 6e62801d
 
     KeyFrame frame = new KeyFrame(Duration.millis(MILLISECOND_DELAY), e->update(SECOND_DELAY));
     Timeline animation = new Timeline();
@@ -152,7 +147,7 @@
   /**
    * Update method which calls the model to update the states of all the cells on the backend, and
    * redraws the rectangles with their new color values. Calls the inner update methods at a rate
-   * dependent on the speed of the simulation (specified in the .xml cellsociety.config file and controlled by
+   * dependent on the speed of the simulation (specified in the .xml config file and controlled by
    * the slider).
    *
    * @param elapsedTime - The elapsed time between frame calls made in the default start() method of
@@ -256,7 +251,7 @@
       e.printStackTrace();
     }
     try {
-      myVisualizer = new TriVisualizer(myConfig.loadFile()); //FIXME
+      myVisualizer = new TriVisualizer(myConfig.getGrid());
     } catch (ClassNotFoundException e) {
       e.printStackTrace();
     } catch (NoSuchMethodException e) {
