--- conflicted
+++ resolved
@@ -112,11 +112,7 @@
   private Scene createScene() {
     frame = new BorderPane();
     frame.setTop(setToolBar());
-<<<<<<< HEAD
     frame.setCenter(myVisualizer.bundledUI());
-=======
-    frame.setBottom(myVisualizer.instantiateCellGrid());
->>>>>>> 9bf17a83
     running = false;
     setSpeed(myConfig.getSpeed());
     Scene scene = new Scene(frame, Color.AZURE);
@@ -201,22 +197,14 @@
     newWindow = makeMenu("New", e -> makeWindow());
     loadFile = makeButton("Load", e -> {
       loadConfigFile(chooseFile());
-<<<<<<< HEAD
       frame.setCenter(myVisualizer.bundledUI());
-=======
-      frame.setBottom(myVisualizer.instantiateCellGrid());
->>>>>>> 9bf17a83
       myVisualizer.drawGrid();
     });
     //exit = makeMenu("Exit", e-> );
     playpause = makeButton("Play", e -> handlePlayPause(playpause));
     reset = makeButton("Reset", e -> {
       loadConfigFile(myFile);
-<<<<<<< HEAD
       frame.setCenter(myVisualizer.bundledUI());
-=======
-      frame.setBottom(myVisualizer.instantiateCellGrid());
->>>>>>> 9bf17a83
       myVisualizer.drawGrid();
     });
     step = makeButton("Step", e -> {
@@ -245,10 +233,7 @@
     toolbar.getChildren().add(slider);
     return toolbar;
   }
-<<<<<<< HEAD
-
-=======
->>>>>>> 9bf17a83
+
   //fixme make
   private void makeWindow() {
     Stage newStage = new Stage();
