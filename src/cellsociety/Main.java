--- conflicted
+++ resolved
@@ -163,12 +163,6 @@
     public void loadConfigFile(String filename){
         myGrid = new Grid();
         HashMap<String, Double> paramMap = new HashMap<>();
-<<<<<<< HEAD
-        paramMap.put("probCatch", 1.0);
-        paramMap.put("happinessThresh", .3);
-        myGrid.setRandomGrid("ConwayCell", paramMap, new double[]{.2, .2, .01}, 20, 20);
-        return;
-=======
         paramMap.put("probCatch", 0.7);
         paramMap.put("happinessThresh", .3);
         paramMap.put("fishBreedTime", 5.0);
@@ -176,7 +170,6 @@
         paramMap.put("fishFeedEnergy", 2.0);
         paramMap.put("sharkStartEnergy", 5.0);
         myGrid.setRandomGrid("WaTorCell", paramMap, new double[]{.2,.7,.1}, 50, 50);
->>>>>>> 2d04a599
     }
 
     public void drawGrid(){
