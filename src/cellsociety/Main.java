--- conflicted
+++ resolved
@@ -1,23 +1,14 @@
 package cellsociety;
 
-<<<<<<< HEAD
+import cellsociety.exceptions.Config;
 import cellsociety.exceptions.InvalidCellException;
 import cellsociety.exceptions.InvalidGridException;
-import cellsociety.visualizer.HexVisualizer;
 import cellsociety.visualizer.TriVisualizer;
 import cellsociety.visualizer.Visualizer;
-import config.InvalidFileException;
-=======
-import cellsociety.visualizer.TriVisualizer;
-import cellsociety.visualizer.Visualizer;
-import cellsociety.config.Config;
->>>>>>> ebac2fba
+import cellsociety.config.InvalidFileException;
 import java.io.File;
 import java.io.IOException;
-import java.lang.reflect.InvocationTargetException;
 import java.util.ResourceBundle;
-
-import cellsociety.exceptions.Config;
 import javafx.animation.KeyFrame;
 import javafx.animation.Timeline;
 import javafx.application.Application;
@@ -27,6 +18,8 @@
 import javafx.event.EventHandler;
 import javafx.scene.Node;
 import javafx.scene.Scene;
+import javafx.scene.control.Alert;
+import javafx.scene.control.Alert.AlertType;
 import javafx.scene.control.Button;
 import javafx.scene.control.Menu;
 import javafx.scene.control.MenuBar;
@@ -243,31 +236,12 @@
   public void loadConfigFile(File file) {
     try {
       myConfig = new Config(file);
-<<<<<<< HEAD
     } catch (InvalidCellException e) {
       retryLoadFile("Invalid Simulation Specified");
     } catch (InvalidGridException e){
       retryLoadFile("Invalid Shape Specified");
     } catch (InvalidFileException e){
       retryLoadFile("Invalid File Specified");
-=======
-    } catch (ParserConfigurationException e) {
-      e.printStackTrace();
-    } catch (SAXException e) {
-      e.printStackTrace();
-    } catch (IOException e) {
-      e.printStackTrace();
-    } catch (ClassNotFoundException e) {
-      e.printStackTrace();
-    } catch (NoSuchMethodException e) {
-      e.printStackTrace();
-    } catch (InstantiationException e) {
-      e.printStackTrace();
-    } catch (IllegalAccessException e) {
-      e.printStackTrace();
-    } catch (InvocationTargetException e) {
-      e.printStackTrace();
->>>>>>> ebac2fba
     }
     myVisualizer = new TriVisualizer(myConfig.getGrid()); //FIXME
     myVisualizer.setColorMap(myConfig.getStates());
@@ -279,7 +253,6 @@
 
   }
 
-<<<<<<< HEAD
   private void retryLoadFile(String message)
       throws ParserConfigurationException, SAXException, IOException {
     boolean badFile;
@@ -308,8 +281,6 @@
     errorAlert.showAndWait();
   }
 
-=======
->>>>>>> ebac2fba
   private Button makeButton(String property, EventHandler<ActionEvent> handler) {
     final String IMAGEFILE_SUFFIXES = String
         .format(".*\\.(%s)", String.join("|", ImageIO.getReaderFileSuffixes()));
