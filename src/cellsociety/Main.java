--- conflicted
+++ resolved
@@ -40,46 +40,11 @@
 public class Main extends Application {
 
   public static final String TITLE = "Cell Simulator";
-  public static final int SIZE = 400;
   public static final int FRAMES_PER_SECOND = 60; //FIXME Maverick changed to 60 from 120 for testing
   public static final int MILLISECOND_DELAY = 1000 / FRAMES_PER_SECOND;
   public static final double SECOND_DELAY = 1.0 / FRAMES_PER_SECOND;
-  public static final String RESOURCE_PACKAGE = "Image";
-  public static final String STYLESHEET = "default.css";
 
-  private ResourceBundle myResources;
   private Stage myStage;
-  private Grid myGrid;
-  private Config config;
-  private BorderPane frame;
-  private ArrayList<ArrayList<Rectangle>> cellGrid;
-  private Slider slider;
-  private Button playpause;
-  private Button loadFile;
-  private Button reset;
-  private Button step;
-  private FileChooser fileChooser;
-  private File currentFile;
-  private double secondsElapsed;
-  private double speed;
-  private boolean running;
-
-  /**
-   * Start method. Runs game loop after setting up stage and scene data.
-   *
-   * @param stage the window in which the application runs
-   * @throws Exception
-   */
-  @Override
-  public void start(Stage stage)
-      throws IOException, SAXException, ParserConfigurationException, ClassNotFoundException, NoSuchMethodException, InstantiationException, IllegalAccessException, InvocationTargetException { //throws exception?
-    myStage = stage;
-    myResources = ResourceBundle.getBundle(RESOURCE_PACKAGE);
-    myStage.setScene(createScene());
-    stage.setTitle(TITLE);
-    stage.show();
-
-<<<<<<< HEAD
     /**
      * Start method. Runs game loop after setting up stage and scene data.
      * @param stage the window in which the application runs
@@ -108,297 +73,4 @@
     public static void main (String[] args)  {
         launch(args);
     }
-=======
-    KeyFrame frame = new KeyFrame(Duration.millis(MILLISECOND_DELAY), e -> update(SECOND_DELAY));
-    Timeline animation = new Timeline();
-    animation.setCycleCount(Timeline.INDEFINITE);
-    animation.getKeyFrames().add(frame);
-    animation.play();
-  }
-
-  /**
-   * Creates the scene for the visualization. Calls the loading of an .xml file, and uses that data
-   * to create the UI and graphical components and assemble them into a GUI.
-   *
-   * @return the scene to be placed in the stage
-   * @throws ParserConfigurationException //FIXME
-   * @throws SAXException                 FIXME
-   * @throws IOException                  FIXME
-   */
-  private Scene createScene()
-      throws ParserConfigurationException, SAXException, IOException, ClassNotFoundException, NoSuchMethodException, InvocationTargetException, InstantiationException, IllegalAccessException {
-    frame = new BorderPane();
-    loadConfigFile(chooseFile());
-
-    running = false;
-    frame.setTop(setToolBar());
-
-    setSpeed(.5); // FIXME set speed in loadconfigfile
-    Scene scene = new Scene(frame, Color.AZURE);
-    scene.getStylesheets()
-        .add(getClass().getClassLoader().getResource(STYLESHEET).toExternalForm());
-
-    return scene;
-  }
-
-  /**
-   * Instantiates a grid of rectangles in a gridpane to be rendered by the scene. Takes color data
-   * from the Grid class and uses it to create scaled rectangles at the correct size and dimension
-   * and collects these rectangles into a gridpane.
-   *
-   * @return A gridpane containing all the rectangles in the simulation
-   */
-  //FIXME I set the width equal to the size/num vert cells. This will only work for squares, I am wondering why it is breaking like this.
-  private Node instantiateCellGrid() {
-    GridPane gridpane = new GridPane();
-    cellGrid = new ArrayList<ArrayList<Rectangle>>();
-    Color[][] colorgrid = myGrid.getColorGrid();
-    for (int i = 0; i < colorgrid.length; i++) {
-      cellGrid.add(new ArrayList<Rectangle>());
-      for (int j = 0; j < colorgrid[i].length; j++) {
-        Rectangle cell = new Rectangle();
-        cell.setFill(colorgrid[i][j]);
-        cell.setStrokeType(StrokeType.INSIDE);
-        cell.setStroke(Color.GRAY);
-        cell.setStrokeWidth(.5);
-        cell.setWidth(SIZE / colorgrid.length);
-        cell.setHeight(SIZE / colorgrid.length);
-        cell.setX(j * cell.getWidth());
-        cell.setY(i * cell.getHeight());
-        final int r = i;
-        final int c = j;
-        cell.setOnMouseClicked(e -> {
-          myGrid.incrementCellState(r, c);
-          drawGrid();
-        });
-        cellGrid.get(i).add(cell);
-        gridpane.add(cell, i, j);
-      }
-    }
-    return gridpane;
-  }
-
-
-  /**
-   * Loads an .xml file by passing it to the Config class which creates the model backend for the
-   * simulation. Then updates the cell matrix to the new status of the loaded file.
-   *
-   * @param file
-   * @throws IOException
-   * @throws SAXException
-   * @throws ParserConfigurationException
-   * @throws ClassNotFoundException
-   * @throws NoSuchMethodException
-   * @throws InstantiationException
-   * @throws IllegalAccessException
-   * @throws InvocationTargetException
-   */
-  public void loadConfigFile(File file)
-      throws IOException, SAXException, ParserConfigurationException, ClassNotFoundException, NoSuchMethodException, InstantiationException, IllegalAccessException, InvocationTargetException {
-    config = new Config(file);
-    myGrid = config.loadFile();
-    frame.setBottom(instantiateCellGrid());
-  }
-
-  /**
-   * Creates the toolbar with UI components (buttons, sliders) to be rendered in the scene.
-   *
-   * @return A toolbar node containing all the buttons, sliders, and UI components which are
-   * interacted with by the user.
-   */
-  private Node setToolBar() {
-    HBox toolbar = new HBox();
-    final Pane spacer = new Pane();
-    HBox.setHgrow(spacer, Priority.ALWAYS);
-    playpause = makeButton("Play", e -> handlePlayPause(playpause));
-    loadFile = makeButton("Load", e -> {
-      try {
-        loadConfigFile(chooseFile());
-      } catch (IOException ex) {
-        ex.printStackTrace();
-      } catch (SAXException ex) {
-        ex.printStackTrace();
-      } catch (ParserConfigurationException ex) {
-        ex.printStackTrace();
-      } catch (InstantiationException ex) {
-        ex.printStackTrace();
-      } catch (InvocationTargetException ex) {
-        ex.printStackTrace();
-      } catch (NoSuchMethodException ex) {
-        ex.printStackTrace();
-      } catch (IllegalAccessException ex) {
-        ex.printStackTrace();
-      } catch (ClassNotFoundException ex) {
-        ex.printStackTrace();
-      }
-      drawGrid();
-    });
-    reset = makeButton("Reset", e -> { //FIXME add intentional exceptions
-      try {
-        loadConfigFile(currentFile);
-      } catch (IOException ex) {
-        ex.printStackTrace();
-      } catch (SAXException ex) {
-        ex.printStackTrace();
-      } catch (ParserConfigurationException ex) {
-        ex.printStackTrace();
-      } catch (InstantiationException ex) {
-        ex.printStackTrace();
-      } catch (InvocationTargetException ex) {
-        ex.printStackTrace();
-      } catch (NoSuchMethodException ex) {
-        ex.printStackTrace();
-      } catch (IllegalAccessException ex) {
-        ex.printStackTrace();
-      } catch (ClassNotFoundException ex) {
-        ex.printStackTrace();
-      }
-      drawGrid();
-    });
-    step = makeButton("Step", e -> {
-      myGrid.update();
-      drawGrid();
-    });
-
-    slider = new Slider();
-    slider.setMin(0);
-    slider.setMax(100);
-    slider.setValue(50);
-    slider.setMajorTickUnit(50);
-    slider.setMinorTickCount(5);
-    slider.setBlockIncrement(10);
-    slider.valueProperty().addListener(new ChangeListener<Number>() {
-      public void changed(ObservableValue<? extends Number> ov,
-          Number old_val, Number new_val) {
-        setSpeed(new_val.doubleValue() / 100);
-      }
-    });
-
-    toolbar.getChildren().add(playpause);
-    toolbar.getChildren().add(step);
-    toolbar.getChildren().add(reset);
-    toolbar.getChildren().add(loadFile);
-    toolbar.getChildren().add(spacer);
-    toolbar.getChildren().add(slider);
-    return toolbar;
-  }
-
-  /**
-   * Handles the creation of button objects for the UI. Checks if there is a valid image file
-   * referenced in the Image.properties file in the resources folder, and if so renders an image for
-   * the button. If not, adds a simple label.
-   *
-   * @param property - A string referencing a property in the Image.properties file, or just the
-   *                 label to be placed on the button
-   * @param handler  - The EventHandler to be triggered when the button is pressed.
-   * @return A button object to be rendered in the scene
-   */
-  private Button makeButton(String property, EventHandler<ActionEvent> handler) {
-    final String IMAGEFILE_SUFFIXES = String
-        .format(".*\\.(%s)", String.join("|", ImageIO.getReaderFileSuffixes()));
-    Button result = new Button();
-    String label = myResources.getString(property);
-    if (label.matches(IMAGEFILE_SUFFIXES)) {
-      result.setGraphic(
-          new ImageView(new Image(getClass().getClassLoader().getResourceAsStream(label))));
-    } else {
-      result.setText(label);
-    }
-    result.setOnAction(handler);
-    return result;
-  }
-
-  /**
-   * Handles the toggling of the play/pause button. Switches the image rendered on the play/pause
-   * button as well as toggling whether the simulation is running or not.
-   *
-   * @param button - the play/pause button to be rerendered with a new image.
-   */
-  private void handlePlayPause(Button button) {
-    running = !running;
-    final String IMAGEFILE_SUFFIXES = String
-        .format(".*\\.(%s)", String.join("|", ImageIO.getReaderFileSuffixes()));
-    String label = "";
-    if (running) {
-      label = myResources.getString("Pause");
-    } else {
-      label = myResources.getString("Play");
-    }
-    if (label.matches(IMAGEFILE_SUFFIXES)) {
-      button.setGraphic(
-          new ImageView(new Image(getClass().getClassLoader().getResourceAsStream(label))));
-
-    }
-  }
-
-  /**
-   * Opens a file navigator dialogue and allows the user to select an .xml file for importing into
-   * the simulation
-   *
-   * @return the File object representing the .xml file to be used by the simulation
-   */
-  private File chooseFile() {
-    fileChooser = new FileChooser();
-    fileChooser.setTitle("Choose Simulation File");
-    fileChooser.setInitialDirectory(new File(System.getProperty("user.dir")));
-    File file = fileChooser.showOpenDialog(myStage);
-    if (file != null) {
-      currentFile = file;
-      return file;
-    } else {
-      System.out.println("Error: File not found");
-    }
-    return null;
-  }
-
-  /**
-   * Takes in a double representing a percent value. This reflects a percent of the max speed.
-   *
-   * @param percentSpeed the percent of the max speed to which to set the simulation
-   */
-  public void setSpeed(double percentSpeed) {
-    percentSpeed *= 2;
-    speed = 2 - percentSpeed;
-  }
-
-  /**
-   * Update method which calls the model to update the states of all the cells on the backend, and
-   * redraws the rectangles with their new color values. Calls the inner update methods at a rate
-   * dependent on the speed of the simulation (specified in the .xml config file and controlled by
-   * the slider).
-   *
-   * @param elapsedTime - The elapsed time between frame calls made in the default start() method of
-   *                    the Application
-   */
-  private void update(double elapsedTime) {
-    secondsElapsed += elapsedTime;
-    if (running && secondsElapsed > speed) {
-      secondsElapsed = 0;
-      myGrid.update();
-      drawGrid();
-    }
-  }
-
-  /**
-   * Updates the colors of the rectangles rendered in the scene. Rechecks the Grid object for color
-   * data, and then passes this color data into each cell.
-   */
-  public void drawGrid() {
-    Color[][] colorgrid = myGrid.getColorGrid();
-    for (int i = 0; i < colorgrid.length; i++) {
-      for (int j = 0; j < colorgrid[i].length; j++) {
-        cellGrid.get(i).get(j).setFill(colorgrid[i][j]);
-      }
-    }
-  }
-
-  /**
-   * Runner method, actually runs the game when a user presses play in the IDE
-   *
-   * @param args
-   */
-  public static void main(String[] args) {
-    launch(args);
-  }
->>>>>>> f0516f57
 }