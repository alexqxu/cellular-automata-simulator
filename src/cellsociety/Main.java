--- conflicted
+++ resolved
@@ -1,18 +1,14 @@
 package cellsociety;
 
-import cellsociety.exceptions.Config;
-import cellsociety.exceptions.InvalidCellException;
-import cellsociety.exceptions.InvalidGridException;
 import cellsociety.visualizer.TriVisualizer;
 import cellsociety.visualizer.Visualizer;
-import cellsociety.config.InvalidFileException;
+import cellsociety.config.Config;
 import java.io.File;
 import java.io.IOException;
+import java.lang.reflect.InvocationTargetException;
 import java.util.ResourceBundle;
-<<<<<<< HEAD
-
-=======
->>>>>>> bd5901df
+
+import cellsociety.exceptions.Config;
 import javafx.animation.KeyFrame;
 import javafx.animation.Timeline;
 import javafx.application.Application;
@@ -22,8 +18,6 @@
 import javafx.event.EventHandler;
 import javafx.scene.Node;
 import javafx.scene.Scene;
-import javafx.scene.control.Alert;
-import javafx.scene.control.Alert.AlertType;
 import javafx.scene.control.Button;
 import javafx.scene.control.Menu;
 import javafx.scene.control.MenuBar;
@@ -240,12 +234,22 @@
   public void loadConfigFile(File file) {
     try {
       myConfig = new Config(file);
-    } catch (InvalidCellException e) {
-      retryLoadFile("Invalid Simulation Specified");
-    } catch (InvalidGridException e){
-      retryLoadFile("Invalid Shape Specified");
-    } catch (InvalidFileException e){
-      retryLoadFile("Invalid File Specified");
+    } catch (ParserConfigurationException e) {
+      e.printStackTrace();
+    } catch (SAXException e) {
+      e.printStackTrace();
+    } catch (IOException e) {
+      e.printStackTrace();
+    } catch (ClassNotFoundException e) {
+      e.printStackTrace();
+    } catch (NoSuchMethodException e) {
+      e.printStackTrace();
+    } catch (InstantiationException e) {
+      e.printStackTrace();
+    } catch (IllegalAccessException e) {
+      e.printStackTrace();
+    } catch (InvocationTargetException e) {
+      e.printStackTrace();
     }
     myVisualizer = new TriVisualizer(myConfig.getGrid()); //FIXME
     myVisualizer.setColorMap(myConfig.getStates());
@@ -255,34 +259,6 @@
      */
     //FIXME uncomment once config.getVisualizer() is working, construct with grid param
 
-  }
-
-  private void retryLoadFile(String message)
-      throws ParserConfigurationException, SAXException, IOException {
-    boolean badFile;
-    displayError(message);
-    do {
-      badFile = false;
-      try {
-        myConfig = new Config(chooseFile());
-      } catch (InvalidCellException e) {
-        displayError(message);
-        badFile = true;
-      } catch (InvalidGridException e){
-        displayError(message);
-        badFile = true;
-      } catch (InvalidFileException e){
-        displayError(message);
-        badFile = true;
-      }
-    } while (badFile);
-  }
-
-  private void displayError(String message) {
-    Alert errorAlert = new Alert(AlertType.ERROR);
-    errorAlert.setHeaderText(message);
-    errorAlert.setContentText("Please Choose Another File");
-    errorAlert.showAndWait();
   }
 
   private Button makeButton(String property, EventHandler<ActionEvent> handler) {
