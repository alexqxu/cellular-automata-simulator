--- conflicted
+++ resolved
@@ -1,10 +1,7 @@
 package cellsociety;
 
-<<<<<<< HEAD
-=======
 import cellsociety.exceptions.InvalidCellException;
 import cellsociety.visualizer.HexVisualizer;
->>>>>>> 6d238af0
 import cellsociety.visualizer.TriVisualizer;
 import cellsociety.visualizer.Visualizer;
 import cellsociety.config.Config;
@@ -13,6 +10,7 @@
 import java.lang.reflect.InvocationTargetException;
 import java.util.ResourceBundle;
 
+import config.Config;
 import javafx.animation.KeyFrame;
 import javafx.animation.Timeline;
 import javafx.application.Application;
@@ -22,6 +20,8 @@
 import javafx.event.EventHandler;
 import javafx.scene.Node;
 import javafx.scene.Scene;
+import javafx.scene.control.Alert;
+import javafx.scene.control.Alert.AlertType;
 import javafx.scene.control.Button;
 import javafx.scene.control.Menu;
 import javafx.scene.control.MenuBar;
@@ -57,6 +57,7 @@
   private static final String STYLESHEET = "default.css";
   private static final int MAX_UPDATE_PERIOD = 2;
 
+
   private String packagePrefixName = "cellsociety.visualizer.";
 
   private BorderPane frame;
@@ -181,7 +182,7 @@
       myFile = file;
       return file;
     } else {
-      System.out.println("Error: File not found");
+      System.out.println("Error: File not found"); //when hitting cancel
     }
     return null;
   }
@@ -235,18 +236,14 @@
   }
 
   public void loadConfigFile(File file) {
-    boolean badFile;
     try {
       myConfig = new Config(file);
-    } catch (InvalidCellException e) {
-      retryLoadFile("Invalid Simulation Specified");
-    } catch (InvalidGridException e){
-      retryLoadFile("Invalid Shape Specified");
-    } catch (InvalidFileException e){
-      retryLoadFile()
-    }
-    try {
-      myVisualizer = new TriVisualizer(myConfig.getGrid());
+    } catch (ParserConfigurationException e) {
+      e.printStackTrace();
+    } catch (SAXException e) {
+      e.printStackTrace();
+    } catch (IOException e) {
+      e.printStackTrace();
     } catch (ClassNotFoundException e) {
       e.printStackTrace();
     } catch (NoSuchMethodException e) {
@@ -258,6 +255,7 @@
     } catch (InvocationTargetException e) {
       e.printStackTrace();
     }
+    myVisualizer = new TriVisualizer(myConfig.getGrid()); //FIXME
     myVisualizer.setColorMap(myConfig.getStates());
     /*
     Class visualizerClass = Class.forName(packagePrefixName + myConfig.getVisualizer());
@@ -265,31 +263,6 @@
      */
     //FIXME uncomment once config.getVisualizer() is working, construct with grid param
 
-  }
-
-  private void retryLoadFile(String message)
-      throws ParserConfigurationException, SAXException, IOException {
-    boolean badFile;
-    displayError(message);
-    do {
-      badFile = false;
-      try {
-        myConfig = new Config(chooseFile());
-      } catch (InvalidCellException e) {
-        displayError(message);
-        badFile = true;
-      } catch (InvalidGridException e){
-        displayError(message);
-        badFile = true;
-      }
-    } while (badFile);
-  }
-
-  private void displayError(String message) {
-    Alert errorAlert = new Alert(AlertType.ERROR);
-    errorAlert.setHeaderText(message);
-    errorAlert.setContentText("Please Choose Another File");
-    errorAlert.showAndWait();
   }
 
   private Button makeButton(String property, EventHandler<ActionEvent> handler) {
