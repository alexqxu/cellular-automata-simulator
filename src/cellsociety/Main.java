--- conflicted
+++ resolved
@@ -113,13 +113,8 @@
      * @throws SAXException FIXME
      * @throws IOException FIXME
      */
-<<<<<<< HEAD
     private Scene createScene() throws ParserConfigurationException, SAXException, IOException, ClassNotFoundException, NoSuchMethodException, InvocationTargetException, InstantiationException, IllegalAccessException {
         BorderPane frame = new BorderPane();
-=======
-    private Scene createScene() throws ParserConfigurationException, SAXException, IOException {
-        frame = new BorderPane();
->>>>>>> 27de616f
         loadConfigFile(chooseFile());
 
         running = false;
