--- conflicted
+++ resolved
@@ -344,10 +344,6 @@
     return cell;
   }
 
-<<<<<<< HEAD
-  public File getFile(){return myFile;}                                                                                 //fixme: REFACTOR
-=======
   public File getFile(){return myFile;}
   public Visualizer getVisualizer(){return null;}
->>>>>>> 1b9500ce
 }