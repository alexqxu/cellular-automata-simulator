--- conflicted
+++ resolved
@@ -89,11 +89,7 @@
    * Image Loading is currently not working.
    * @param file File object passed in, in XML format or Image
    */
-<<<<<<< HEAD
   public Config(File file) throws InvalidShapeException, InvalidGridException, InvalidCellException, InvalidFileException, InvalidXMLStructureException, InvalidImageException, InvalidDimensionsException{
-=======
-  public Config(File file) throws InvalidGridException, InvalidCellException, InvalidFileException, InvalidXMLStructureException, InvalidImageException{
->>>>>>> bafd6372
     if(isImageFile(file)){
       ImageReader imageReader = new ImageReader(file);
       myGrid = imageReader.generateGrid();
@@ -203,11 +199,7 @@
   /**
    * Create and set up the Grid based on stored information, and then return it.
    */
-<<<<<<< HEAD
   private void loadFile() throws InvalidShapeException, InvalidGridException, InvalidCellException, InvalidDimensionsException{
-=======
-  private void loadFile() throws InvalidGridException, InvalidCellException{
->>>>>>> bafd6372
     extractConfigInfo();
     System.out.println(configSetUpConfirmationMessage);
     setRandomVariables();
