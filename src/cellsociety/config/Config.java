--- conflicted
+++ resolved
@@ -316,12 +316,7 @@
    * @throws InvalidGridException
    * @throws InvalidShapeException
    */
-<<<<<<< HEAD
-
-  private void createRandomGrid() throws ClassNotFoundException {
-    myGrid = new RectGrid(); //FIXME temp fix by Maverick after making Grid abstract
-    myGrid.setRandomGrid(myTitle, myParameters, randomGridVariables, myWidth, myHeight);
-=======
+
   private void createRandomGrid()  throws InvalidCellException, InvalidGridException{
     Class gridClass = null;
     try {
@@ -339,7 +334,6 @@
     } catch (ClassNotFoundException e) {
       throw new InvalidCellException(e);
     }
->>>>>>> ceeac3a0
   }
 
   /**
